--- conflicted
+++ resolved
@@ -32,7 +32,6 @@
 *.sqlite
 *.sqlite3
 
-<<<<<<< HEAD
 # Node / Frontend / React Native
 node_modules/
 frontend/node_modules/
@@ -52,6 +51,13 @@
 mobile/ios/
 mobile/build/
 
+# Archive folder (old code kept for reference)
+backend/archive/
+
+# temporary
+# (kept from main—if used for scratch work)
+# temp files go here
+
 # Logs and caches
 *.log
 .cache/
@@ -63,15 +69,6 @@
 
 # Firebase credentials
 backend/authentication/firebase-adminsdk.json
-=======
-# Archive folder (old code kept for reference)
-backend/archive/
 
-# temporary
-
-# docs
-backend/docs/
-
-
-.pre-commit-config.yaml
->>>>>>> aeb15b9b
+# Pre-commit config (ignored on main)
+.pre-commit-config.yaml