--- conflicted
+++ resolved
@@ -238,10 +238,6 @@
             conversation_id=conv_id, limit=10
         )
 
-<<<<<<< HEAD
-=======
-        # Get or create AI service instance (loads previous session data for Session 2+)
->>>>>>> 9373340c
         ai_service = get_or_create_ai_service(
             conversation_id=conv_id,
             session_number=request.session_number,
@@ -257,12 +253,16 @@
         # 🟢 Detect end of coaching session 1 via session manager
         session_complete = False
         if hasattr(ai_service.chatbot, "session_manager"):
-<<<<<<< HEAD
-            if ai_service.chatbot.session_manager.get_state().value == "COMPLETED":
-                session_complete = True
-
-                # 🛑 Mark session complete in DB
-                from models.session_progress import SessionProgress
+            print(
+                f"🧩 session_manager state: {ai_service.chatbot.session_manager.get_state().value}"
+            )
+
+        # DEBUG logs from main
+        print(
+            f"🔍 DEBUG: session_number={request.session_number}, history_length={len(history)}"
+        )
+        print(f"🔍 DEBUG: ai_service.session_number={ai_service.session_number}")
+        print(f"🔍 DEBUG: chatbot type={type(ai_service.chatbot).__name__}")
 
                 session_obj = db.query(SessionProgress).filter_by(
                     user_id=request.user_id,
@@ -283,35 +283,6 @@
 
                 db.commit()
                 db.refresh(session_obj)
-=======
-            print(
-                f"🧩 session_manager state: {ai_service.chatbot.session_manager.get_state().value}"
-            )
-
-        # DEBUG logs from main
-        print(
-            f"🔍 DEBUG: session_number={request.session_number}, history_length={len(history)}"
-        )
-        print(f"🔍 DEBUG: ai_service.session_number={ai_service.session_number}")
-        print(f"🔍 DEBUG: chatbot type={type(ai_service.chatbot).__name__}")
-
-        # **Session 1 Initialization logic preserved**
-        if request.session_number == 1 and len(history) == 0:
-            print("🎯 INITIALIZING Session 1 with [START_SESSION]")
-            response, sources, model_name = await ai_service.generate_response(
-                message="[START_SESSION]",
-                conversation_history=[],
-                user_id=request.user_id,
-            )
-            print(f"📝 Init response (Nala's greeting): {response[:100]}...")
-        else:
-            # Normal response generation
-            response, sources, model_name = await ai_service.generate_response(
-                message=request.message,
-                conversation_history=history,
-                user_id=request.user_id,
-            )
->>>>>>> 9373340c
 
         # Save user message
         await conv_service.add_message(
@@ -332,9 +303,6 @@
             },
         )
 
-<<<<<<< HEAD
-        # Return completion flag to frontend
-=======
         # Session state extraction and auto-save on completion
         session_state = None
         if hasattr(ai_service.chatbot, "session_manager"):
@@ -350,7 +318,6 @@
                 )
 
         # Format final response payload
->>>>>>> 9373340c
         formatted_response = ResponseAdapter.ai_response_to_chat_response(
             rag_output=(response, sources, model_name),
             conversation_id=conv_id,
