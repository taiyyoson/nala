--- conflicted
+++ resolved
@@ -32,9 +32,6 @@
 
 
 @router.post("/complete")
-<<<<<<< HEAD
-def mark_session_complete(user_id: str, session_number: int, db: Session = Depends(get_db)):
-=======
 def mark_session_complete(
     user_id: str, session_number: int, db: Session = Depends(get_db)
 ):
@@ -48,7 +45,6 @@
     Returns:
         dict: SessionProgress record
     """
->>>>>>> 9373340c
     progress = (
         db.query(SessionProgress)
         .filter_by(user_id=user_id, session_number=session_number)
@@ -56,10 +52,7 @@
     )
 
     if not progress:
-<<<<<<< HEAD
-=======
         # Create a new record if this session hasn't been tracked yet
->>>>>>> 9373340c
         progress = SessionProgress(user_id=user_id, session_number=session_number)
         db.add(progress)
 
@@ -92,16 +85,11 @@
     if next_session_progress:
         db.refresh(next_session_progress)
 
-<<<<<<< HEAD
     return {
         "message": "Session marked complete",
         "completed_session": progress.to_dict(),
         "next_session": next_session_progress.to_dict() if next_session_progress else None,
     }
-=======
-    print(f"✅ Session {session_number} marked complete for user {user_id}")
-    return {"message": "Session marked complete", "data": progress.to_dict()}
->>>>>>> 9373340c
 
 
 
