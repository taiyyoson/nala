--- conflicted
+++ resolved
@@ -88,64 +88,42 @@
 }
 
 const chatAPI = {
-<<<<<<< HEAD
   sendMessage: async (
     message: string,
     userId: string,
     conversationId?: string
   ) => {
-    const res = await fetch("http://localhost:8000/api/v1/chat/message", {
-      method: "POST",
-      headers: { "Content-Type": "application/json" },
-      body: JSON.stringify({
-        message,
-        user_id: userId,
-        conversation_id: conversationId || undefined,
-        session_number: 1,
-      }),
-    });
-    if (!res.ok) throw new Error(`HTTP ${res.status}`);
-    return await res.json();
-=======
-  sendMessage: async (message: string, conversationId?: string): Promise<{response: string, conversationId: string}> => {
     try {
-      console.log('Sending message to backend:', message);
-      console.log('Conversation ID:', conversationId);
-
-      const response = await fetch('http://localhost:8000/api/v1/chat/message', {
-        method: 'POST',
-        headers: {
-          'Content-Type': 'application/json',
-        },
+      console.log("Sending message:", message);
+      console.log("Conversation ID:", conversationId);
+
+      const res = await fetch("http://localhost:8000/api/v1/chat/message", {
+        method: "POST",
+        headers: { "Content-Type": "application/json" },
         body: JSON.stringify({
-          message: message,
-          session_number: 1,  // Session 1: Goal setting and introduction
-          conversation_id: conversationId,
-          user_id: 'demo_user'  // For now, hardcoded
-        })
+          message,
+          user_id: userId,
+          conversation_id: conversationId || undefined,
+          session_number: 1,
+        }),
       });
-      
-      console.log('Backend response status:', response.status);
-      
-      if (!response.ok) {
-        throw new Error(`HTTP error! status: ${response.status}`);
-      }
-      
-      const data = await response.json();
-      console.log('Backend response data:', data);
-
+
+      console.log("Backend status:", res.status);
+
+      if (!res.ok) throw new Error(`HTTP ${res.status}`);
+      const data = await res.json();
+
+      console.log("Backend data:", data);
+
+      return data;
+    } catch (err) {
+      console.error("Error sending message:", err);
       return {
-        response: data.response || data.message || "Sorry, I didn't understand that.",
-        conversationId: data.conversation_id || conversationId || ''
-      };
-    } catch (error) {
-      console.error('Error sending message:', error);
-      return {
-        response: "I'm having trouble connecting to the backend. Make sure it's running on port 8000.",
-        conversationId: conversationId || ''
+        response:
+          "I'm having trouble connecting to the backend. Make sure it's running on port 8000.",
+        conversation_id: conversationId || "",
       };
     }
->>>>>>> aeb15b9b
   },
 
   testConnection: async (): Promise<boolean> => {
@@ -163,15 +141,12 @@
   const [input, setInput] = useState("");
   const [isLoading, setIsLoading] = useState(false);
   const [backendConnected, setBackendConnected] = useState<boolean | null>(null);
-<<<<<<< HEAD
+
   const [conversationId, setConversationId] = useState<string>("");
 
   const userId = "default_user";
   const hasInitialized = useRef(false);
   const scrollViewRef = useRef<ScrollView>(null);
-=======
-  const [conversationId, setConversationId] = useState<string | undefined>(undefined);
->>>>>>> aeb15b9b
 
   useEffect(() => {
     if (hasInitialized.current) return;
@@ -192,9 +167,9 @@
   }, [messages]);
 
   const sendInitialGreeting = async () => {
-<<<<<<< HEAD
     try {
       setIsLoading(true);
+
       const nalaPlaceholder: Message = {
         id: Date.now(),
         sender: "nala",
@@ -204,23 +179,13 @@
       };
       setMessages([nalaPlaceholder]);
 
-      const data = await chatAPI.sendMessage("[START_SESSION]", userId, conversationId);
-      setConversationId(data.conversation_id);
-=======
-    setIsLoading(true);
-
-    // Send a dummy message to trigger [START_SESSION] initialization
-    // Nala will respond with her greeting
-    const result = await chatAPI.sendMessage("[INIT]", conversationId);
-    setConversationId(result.conversationId);
-
-    const nalaMessage: Message = {
-      id: Date.now(),
-      sender: "nala",
-      text: result.response,
-      timestamp: new Date()
-    };
->>>>>>> aeb15b9b
+      const data = await chatAPI.sendMessage(
+        "[START_SESSION]",
+        userId,
+        conversationId
+      );
+
+      if (data.conversation_id) setConversationId(data.conversation_id);
 
       setMessages([
         {
@@ -242,12 +207,14 @@
 
     const text = input.trim();
     setInput("");
+
     const userMsg: Message = {
       id: Date.now(),
       sender: "user",
       text,
       timestamp: new Date(),
     };
+
     const nalaPlaceholder: Message = {
       id: Date.now() + 1,
       sender: "nala",
@@ -259,9 +226,9 @@
     setMessages((prev) => [...prev, userMsg, nalaPlaceholder]);
     setIsLoading(true);
 
-<<<<<<< HEAD
     try {
       const data = await chatAPI.sendMessage(text, userId, conversationId);
+
       if (data.conversation_id && data.conversation_id !== conversationId) {
         setConversationId(data.conversation_id);
       }
@@ -278,7 +245,7 @@
       setMessages((prev) =>
         prev.map((msg) =>
           msg.id === nalaPlaceholder.id
-            ? { ...msg, text: "Error connecting to NALA.", isLoading: false }
+            ? { ...msg, text: "Error connecting to Nala.", isLoading: false }
             : msg
         )
       );
@@ -286,17 +253,6 @@
       setIsLoading(false);
     }
   };
-=======
-    const result = await chatAPI.sendMessage(messageText, conversationId);
-    setConversationId(result.conversationId);
-
-    const nalaMessage: Message = {
-      id: Date.now() + 1,
-      sender: "nala",
-      text: result.response,
-      timestamp: new Date()
-    };
->>>>>>> aeb15b9b
 
   const handleKeyPress = (e: any) => {
     if (e.nativeEvent.key === "Enter" && !e.nativeEvent.shiftKey) {
@@ -319,6 +275,7 @@
         >
           <Text style={styles.backArrow}>←</Text>
         </TouchableOpacity>
+
         <View style={styles.headerTitles}>
           <Text style={styles.title}>Week 1 Session</Text>
         </View>
@@ -326,16 +283,10 @@
 
       {/* Messages */}
       <ScrollView
-<<<<<<< HEAD
         ref={scrollViewRef}
-=======
->>>>>>> aeb15b9b
         style={styles.messagesContainer}
         contentContainerStyle={styles.messagesContent}
         showsVerticalScrollIndicator={true}
-        bounces={true}
-        scrollEnabled={true}
-        nestedScrollEnabled={true}
       >
         {messages.map((m) => (
           <View
@@ -361,8 +312,9 @@
                     : styles.nalaSenderName,
                 ]}
               >
-                {m.sender === "user" ? "You" : "NALA"}
+                {m.sender === "user" ? "You" : "Nala"}
               </Text>
+
               {m.isLoading ? (
                 <TypingIndicator />
               ) : (
@@ -375,6 +327,7 @@
                   {m.text}
                 </Text>
               )}
+
               <Text
                 style={[
                   styles.timestamp,
@@ -407,6 +360,7 @@
           scrollEnabled={false}
           blurOnSubmit={false}
         />
+
         <TouchableOpacity
           style={[
             styles.sendButton,
@@ -425,116 +379,50 @@
 
 const styles = StyleSheet.create({
   container: { flex: 1, backgroundColor: "#F9FAFB" },
+
   header: {
     backgroundColor: "#2E7D32",
     paddingTop: Platform.OS === "ios" ? 50 : 20,
     paddingBottom: 20,
     paddingHorizontal: 20,
-<<<<<<< HEAD
     borderBottomLeftRadius: 20,
     borderBottomRightRadius: 20,
     flexDirection: "row",
     alignItems: "center",
   },
+
   backButton: { marginRight: 10 },
   backArrow: { fontSize: 28, color: "#fff", fontWeight: "600" },
   headerTitles: { flex: 1, alignItems: "center" },
+
   title: { fontSize: 20, fontWeight: "bold", color: "#fff" },
+
   messagesContainer: { flex: 1 },
   messagesContent: { padding: 16, flexGrow: 1 },
+
   messageWrapper: { marginBottom: 12, flexDirection: "row" },
   userMessageWrapper: { justifyContent: "flex-end" },
   nalaMessageWrapper: { justifyContent: "flex-start" },
+
   messageBubble: { maxWidth: "80%", padding: 12, borderRadius: 16 },
+
   userBubble: { backgroundColor: "#2E7D32" },
-=======
-  },
-  headerTop: {
-    flexDirection: 'row',
-    alignItems: 'center',
-    justifyContent: 'space-between',
-    marginBottom: 8,
-  },
-  backButton: {
-    width: 40,
-    height: 40,
-    justifyContent: 'center',
-    alignItems: 'center',
-  },
-  backArrow: {
-    fontSize: 28,
-    color: '#fff',
-    fontWeight: '600',
-  },
-  headerTitles: {
-    marginTop: 20,
-    flex: 1,
-    alignItems: 'center',
-  },
-  headerSpacer: {
-    width: 40,
-  },
-  title: {
-    fontSize: 20,
-    fontWeight: 'bold',
-    color: '#fff',
-    marginBottom: 2,
-  },
-  subtitle: {
-    fontSize: 14,
-    color: '#fff',
-    opacity: 0.9,
-  },
-  statusText: {
-    fontSize: 12,
-    marginTop: 4,
-    color: '#fff',
-    textAlign: 'center',
-  },
-  errorText: {
-    color: 'rgb(248, 186, 32)',
-  },
-  successText: {
-    color: 'rgba(255, 255, 255, 0.9)',
-  },
-  messagesContainer: {
-    flex: 1,
-  },
-  messagesContent: {
-    padding: 16,
-    flexGrow: 1,
-  },
-  messageWrapper: {
-    marginBottom: 12,
-    flexDirection: 'row',
-  },
-  userMessageWrapper: {
-    justifyContent: 'flex-end',
-  },
-  nalaMessageWrapper: {
-    justifyContent: 'flex-start',
-  },
-  messageBubble: {
-    maxWidth: '80%',
-    padding: 12,
-    borderRadius: 16,
-  },
-  userBubble: {
-    backgroundColor: '#48935F',
-  },
->>>>>>> aeb15b9b
   nalaBubble: {
     backgroundColor: "#E8F5E9",
     borderWidth: 1,
     borderColor: "#C8E6C9",
   },
+
   senderName: { fontWeight: "bold", fontSize: 12, marginBottom: 4 },
   userSenderName: { color: "rgba(255, 255, 255, 0.9)" },
   nalaSenderName: { color: "#2E7D32" },
+
   messageText: { fontSize: 16, color: "#333", marginBottom: 4 },
   userMessageText: { color: "#fff" },
+
   timestamp: { fontSize: 10, color: "#4F4F4F", marginTop: 4 },
   userTimestamp: { color: "rgba(255, 255, 255, 0.7)" },
+
   typingContainer: {
     flexDirection: "row",
     alignItems: "center",
@@ -542,6 +430,7 @@
     paddingVertical: 6,
     paddingHorizontal: 10,
   },
+
   dot: {
     width: 8,
     height: 8,
@@ -549,6 +438,7 @@
     backgroundColor: "#4A8B6F",
     marginHorizontal: 3,
   },
+
   inputArea: {
     flexDirection: "row",
     padding: 10,
@@ -558,6 +448,7 @@
     alignItems: "flex-end",
     paddingBottom: 30,
   },
+
   input: {
     flex: 1,
     borderWidth: 1,
@@ -571,6 +462,7 @@
     minHeight: 44,
     maxHeight: 120,
   },
+
   sendButton: {
     backgroundColor: "#4CAF50",
     width: 44,
@@ -580,6 +472,7 @@
     alignItems: "center",
     marginLeft: 8,
   },
+
   sendButtonDisabled: { backgroundColor: "#C8E6C9" },
   sendButtonText: { color: "#fff", fontWeight: "bold", fontSize: 20 },
 });