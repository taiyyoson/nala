--- conflicted
+++ resolved
@@ -11,11 +11,7 @@
     week: number;
     sessionNumber: number;
   };
-<<<<<<< HEAD
-  Settings: undefined; 
-=======
   Settings: undefined;
->>>>>>> aead149f
 };
 
 const Stack = createNativeStackNavigator<MainStackParamList>();
