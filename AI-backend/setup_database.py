import psycopg2
import os
<<<<<<< HEAD

# Database connection parameters
DB_CONFIG = {
    'host': os.getenv('DB_HOST', 'localhost'),
    'port': os.getenv('DB_PORT', '5432'),
    'database': os.getenv('DB_NAME', 'chatbot_db'),
    'user': os.getenv('DB_USER', 'postgres'),
    'password': os.getenv('DB_PASSWORD')
}
=======
from dotenv import load_dotenv

load_dotenv()

# Support both DATABASE_URL and individual params
def get_db_connection():
    database_url = os.getenv('DATABASE_URL')
    
    if database_url:
        # Use DATABASE_URL (Render style)
        return psycopg2.connect(database_url)
    else:
        # Use individual parameters (local style)
        return psycopg2.connect(
            host=os.getenv('DB_HOST', 'localhost'),
            database=os.getenv('DB_NAME', 'chatbot_db'),
            user=os.getenv('DB_USER', 'postgres'),
            password=os.getenv('DB_PASSWORD', '')
        )
>>>>>>> 64911025

def reset_database():
    """Drop and recreate the coaching_conversations table"""
    conn = get_db_connection()
    conn.autocommit = True
    cur = conn.cursor()
    
    print("Dropping existing table...")
    cur.execute("DROP TABLE IF EXISTS coaching_conversations CASCADE;")
    
    print("✓ Database reset complete\n")
    
    cur.close()
    conn.close()

def setup_database():
    """Create the table and indexes for coaching conversations"""
    
    # Connect to database
    conn = get_db_connection()
    conn.autocommit = True
    cur = conn.cursor()
    
    print("Creating vector extension...")
    cur.execute("CREATE EXTENSION IF NOT EXISTS vector;")
    
    print("Creating coaching_conversations table...")
    cur.execute("""
        CREATE TABLE IF NOT EXISTS coaching_conversations (
            id SERIAL PRIMARY KEY,
            participant_response TEXT NOT NULL,
            coach_response TEXT NOT NULL,
            context_category VARCHAR(50),
            goal_type VARCHAR(50),
            confidence_level INTEGER,
            keywords TEXT,
            source_file TEXT,
            participant_embedding vector(1536),
            coach_embedding vector(1536),
            created_at TIMESTAMP DEFAULT NOW()
        );
    """)
    
    print("Creating indexes...")
    cur.execute("""
        CREATE INDEX IF NOT EXISTS participant_embedding_idx 
        ON coaching_conversations 
        USING ivfflat (participant_embedding vector_cosine_ops)
        WITH (lists = 100);
    """)
    
    cur.execute("""
        CREATE INDEX IF NOT EXISTS context_category_idx 
        ON coaching_conversations (context_category);
    """)
    
    cur.execute("""
        CREATE INDEX IF NOT EXISTS goal_type_idx 
        ON coaching_conversations (goal_type);
    """)
    
    print("Database setup complete!")
    
    cur.close()
    conn.close()

if __name__ == "__main__":
    reset_database()
    setup_database()<|MERGE_RESOLUTION|>--- conflicted
+++ resolved
@@ -1,6 +1,5 @@
 import psycopg2
 import os
-<<<<<<< HEAD
 
 # Database connection parameters
 DB_CONFIG = {
@@ -10,7 +9,6 @@
     'user': os.getenv('DB_USER', 'postgres'),
     'password': os.getenv('DB_PASSWORD')
 }
-=======
 from dotenv import load_dotenv
 
 load_dotenv()
@@ -30,7 +28,6 @@
             user=os.getenv('DB_USER', 'postgres'),
             password=os.getenv('DB_PASSWORD', '')
         )
->>>>>>> 64911025
 
 def reset_database():
     """Drop and recreate the coaching_conversations table"""
